module interaction

using ..system
using LinearAlgebra
import Base: *

<<<<<<< HEAD
=======
export GreenTensor,G_ij,Gamma_ij,Omega_ij

>>>>>>> 46c7dad8
"""
    interaction.F(ri::Vector, rj::Vector, µi::Vector, µj::Vector)
   
    General F function for arbitrary positions and dipole orientations.
 
    Arguments:
    * ri: Position of first spin
    * rj: Position of second spin
    * µi: Dipole orientation of first spin.
    * µj: Dipole orientation of second spin.
"""
function F(ri::Vector, rj::Vector, µi::Vector, µj::Vector)
    rij = ri - rj
    normalize!(µi)
    normalize!(µj)
    rij_norm = norm(rij)
    rijn = rij./rij_norm
    if rij_norm == 0
        2/3.
    else
        ξ = 2π*rij_norm
        dot(µi, µj)*(sin(ξ)/ξ + cos(ξ)/ξ^2 - sin(ξ)/ξ^3) + dot(rijn, µi)*dot(rijn, µj)*(-sin(ξ)/ξ - 3*cos(ξ)/ξ^2 + 3*sin(ξ)/ξ^3)
    end
end

"""
    interaction.G(ri::Vector, rj::Vector, µi::Vector, µj::Vector)
    
    General G function for arbitrary positions and dipole orientations.
 
    Arguments:
    * ri: Position of first spin
    * rj: Position of second spin
    * µi: Dipole orientation of first spin.
    * µj: Dipole orientation of second spin.
"""
function G(ri::Vector, rj::Vector, µi::Vector, µj::Vector)
    rij = ri - rj
    normalize!(µi)
    normalize!(µj)
    rij_norm = norm(rij)
    rijn = rij./rij_norm
    if rij_norm == 0
        0.0
    else
        ξ = 2π*rij_norm
        dot(µi, µj)*(-cos(ξ)/ξ + sin(ξ)/ξ^2 + cos(ξ)/ξ^3) + dot(rijn, µi)*dot(rijn, µj)*(cos(ξ)/ξ - 3*sin(ξ)/ξ^2 - 3*cos(ξ)/ξ^3)
    end
end


"""
    interactino.Omega(ri::Vector, rj::Vector, µi::Vector, µj::Vector, γi::Float64, γj::Float64)
    
    Arguments:
    * ri: Position of first spin
    * rj: Position of second spin
    * µi: Dipole orientation of first spin.
    * µj: Dipole orientation of second spin.
    * γi: Decay rate of first spin.
    * γj: Decay rate of second spin.
"""
function Omega(ri::Vector, rj::Vector, µi::Vector, µj::Vector, γi::Float64, γj::Float64)
    return 3. /4 * sqrt(γi*γj)*G(ri, rj, µi, µj)
end

"""
    interactino.Gamma(ri::Vector, rj::Vector, µi::Vector, µj::Vector, γi::Float64, γj::Float64)
        
        Arguments:
        * ri: Position of first spin
        * rj: Position of second spin
        * µi: Dipole orientation of first spin.
        * µj: Dipole orientation of second spin.
        * γi: Decay rate of first spin.
        * γj: Decay rate of second spin.
"""
function Gamma(ri::Vector, rj::Vector, µi::Vector, µj::Vector, γi::Float64, γj::Float64)
    return 3. /2 * sqrt(γi*γj)*F(ri, rj, µi, µj)
end

"""
    interaction.OmegaMatrix(S::SpinCollection)

Matrix of the dipole-dipole interaction for a given SpinCollection.
"""
function OmegaMatrix(S::system.SpinCollection)
    spins = S.spins
    mu = S.polarizations
    gamma = S.gammas
    N = length(spins)
    Ω = zeros(Float64, N, N)
    for i=1:N, j=1:N
        if i==j
            continue
        end
        Ω[i,j] = interaction.Omega(spins[i].position, spins[j].position, mu[i], mu[j], gamma[i], gamma[j])
    end
    return Ω
end


"""
    interaction.GammaMatrix(S::SpinCollection)

Matrix of the collective decay rate for a given SpinCollection.
"""
function GammaMatrix(S::system.SpinCollection)
    spins = S.spins
    mu = S.polarizations
    gamma = S.gammas
    N = length(spins)
    Γ = zeros(Float64, N, N)
    for i=1:N, j=1:N
        Γ[i,j] = interaction.Gamma(spins[i].position, spins[j].position, mu[i], mu[j], gamma[i], gamma[j])
    end
    return Γ
end


"""
    GreenTensor(r::Vector{Float64}, k::Number)

Calculate the Green's Tensor at position r for wave number k.
The GreenTensor is a lazy type, i.e. it is not represented by a Matrix but still
has a method implemented for Matrix-vector multiplication:

    *(::GreenTensor, ::Vector{<:ComplexF64})

It can be converted to a matrix as usual, Matrix(::GreenTensor).
"""
mutable struct GreenTensor{T<:Vector{Float64},K<:Number}
    r::T
    k::K
    function GreenTensor(r::T, k::K) where {T<:Vector{Float64},K<:Number}
        new{T,K}(r, k)
    end
end

# Base methods for GreenTensor type
function *(G::GreenTensor, p::Vector{T}) where T<:Number
    k = G.k
    R = G.r
    n = norm(R)
    r = R ./ n
    exp(1.0im.*k.*n)./(4π.*n) .* ((r×p)×r .+ (1.0 ./ (k.*n).^2 .- 1.0im./(k.*n)).*(3r .* dot(r,p) .- p))
end
function Base.Matrix(G::GreenTensor)
    Gmat = zeros(ComplexF64,3,3)
    for i=1:3
        vec = zeros(3)
        vec[i] = 1
Gmat[:,i] = G*vec
    end
    return Gmat
end

"""
    G_ij(r1::Vector,r2::Vector,μ₁::Vector,μ₂::Vector,k0)

Compute the field overlap between two atoms at positions rᵢ with dipole moments
µᵢ, i.e.

```math
G_{ij} = µ_i ⋅ G(r_i - r_j) ⋅ µ_j.
```

It is assumed that all atoms have the same wave number k0.
"""
function G_ij(r1::Vector{T},r2::Vector{T},μ₁::Vector{T},μ₂::Vector{T},k0) where T<:Union{ComplexF64,Float64}
G = GreenTensor(r1 - r2, k0)
    k = G.k
    R = G.r
    n = norm(R)
    r = R ./ n
    return exp(1.0im.*k.*n)./(4π.*n) .* (dot(μ₁,(r×μ₂)×r) .+ (1.0 ./ (k.*n).^2 .- 1.0im./(k.*n)).*(3*dot(r,μ₁) .* dot(r,μ₂) .- dot(μ₁,μ₂)))
end

"""
    Gamma_ij(r1::Vector,r2::Vector,μ1::Vector,μ2::Vector,k0)

From the field overlap G_ij, compute the mutual decay rate as

```math
Γ_{ij} = \\frac{6π}{k0} ℑ(G_{ij}).
```

"""
function Gamma_ij(r1::Vector{T},r2::Vector{T},μ1::Vector{T},μ2::Vector{T},k0) where T<:Union{ComplexF64,Float64}
    if (r1 == r2) && (μ1 == μ2)
        return 1.0
    elseif (r1 == r2) && (μ1 != μ2)
        return 0.0
    else
        return 6π/k0*imag(G_ij(r1,r2,μ1,μ2,k0))
    end
end

"""
    Omega_ij(r1::Vector,r2::Vector,μ1::Vector,μ2::Vector,k0)

From the field overlap G_ij, compute the mutual decay rate as

```math
Ω_{ij} = -\\frac{3π}{k0} ℑ(G_{ij}).
```

"""
function Omega_ij(r1::Vector{T},r2::Vector{T},μ1::Vector{T},μ2::Vector{T},k0) where T<:Union{ComplexF64,Float64}
    if r1 == r2
        return 0.0
    else
        return -3pi/k0*real(G_ij(r1,r2,μ1,μ2,k0))
    end
end

end # module<|MERGE_RESOLUTION|>--- conflicted
+++ resolved
@@ -4,11 +4,8 @@
 using LinearAlgebra
 import Base: *
 
-<<<<<<< HEAD
-=======
 export GreenTensor,G_ij,Gamma_ij,Omega_ij
 
->>>>>>> 46c7dad8
 """
     interaction.F(ri::Vector, rj::Vector, µi::Vector, µj::Vector)
    
