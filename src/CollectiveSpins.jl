module CollectiveSpins

export Spin, SpinCollection, CavityMode, CavitySpinCollection,
        geometry, GreenTensor, G_ij, Gamma_ij, Omega_ij


include("system.jl")
include("timeevolution_base.jl")
include("geometry.jl")
include("interaction.jl")
include("effective_interaction.jl")
include("effective_interaction_simple.jl")
include("effective_interaction_rotated.jl")
include("quantum.jl")
include("reducedspin.jl")
include("independent.jl")
include("meanfield.jl")
include("mpc.jl")
include("io.jl")

using .system
using .quantum
using .meanfield
using .mpc
<<<<<<< HEAD
using .reducedspin

=======
using .interaction
>>>>>>> 46c7dad8
end # module<|MERGE_RESOLUTION|>--- conflicted
+++ resolved
@@ -22,10 +22,7 @@
 using .quantum
 using .meanfield
 using .mpc
-<<<<<<< HEAD
 using .reducedspin
+using .interaction
 
-=======
-using .interaction
->>>>>>> 46c7dad8
 end # module